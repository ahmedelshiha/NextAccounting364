--- conflicted
+++ resolved
@@ -43,68 +43,7 @@
     }
 
     try {
-<<<<<<< HEAD
-      const users = (await prisma.user.findMany({ where: tenantFilter(tenantId), orderBy: { createdAt: 'desc' }, select: { id: true, name: true, email: true, role: true, createdAt: true } })) || []
-      const mapped = (Array.isArray(users) ? users : []).map(u => ({ id: u.id, name: u.name, email: u.email, role: u.role, createdAt: u.createdAt, totalBookings: 0 }))
-      const etag = '"' + createHash('sha1').update(JSON.stringify({ t: mapped.length, ids: mapped.map(u=>u.id), up: mapped.map(u=>u.createdAt) })).digest('hex') + '"'
-=======
-      // Get search and pagination params
-      const url = new URL(request.url)
-      const searchParams = url.searchParams
-      const search = (searchParams.get('search') || '').trim().toLowerCase()
-      const roleFilter = searchParams.get('role') || 'ALL'
-      const page = Math.max(1, parseInt(searchParams.get('page') || '1', 10))
-      const limit = Math.min(100, Math.max(10, parseInt(searchParams.get('limit') || '50', 10)))
-      const skip = (page - 1) * limit
 
-      // Build filters
-      let where = tenantFilter(tenantId)
-
-      if (search) {
-        where = {
-          ...where,
-          OR: [
-            { name: { contains: search, mode: 'insensitive' } },
-            { email: { contains: search, mode: 'insensitive' } }
-          ]
-        }
-      }
-
-      if (roleFilter !== 'ALL') {
-        where = { ...where, role: roleFilter }
-      }
-
-      // Get total count for pagination (fast - no expensive _count)
-      const total = await prisma.user.count({ where })
-
-      // Get users WITHOUT the expensive bookings count
-      // Booking counts can be fetched separately if needed on detail view
-      const users = await prisma.user.findMany({
-        where,
-        orderBy: { createdAt: 'desc' },
-        select: {
-          id: true,
-          name: true,
-          email: true,
-          role: true,
-          createdAt: true
-        },
-        skip,
-        take: limit
-      })
-
-      const mapped = (Array.isArray(users) ? users : []).map((u) => ({
-        id: u.id,
-        name: u.name,
-        email: u.email,
-        role: u.role,
-        createdAt: u.createdAt
-      }))
-
-      // Generate etag from mapped data (much smaller hash)
-      const etagData = { total, page, limit, count: mapped.length, ids: mapped.map((u) => u.id) }
-      const etag = '"' + createHash('sha256').update(JSON.stringify(etagData)).digest('hex') + '"'
->>>>>>> 35805fd8
       const ifNoneMatch = request.headers.get('if-none-match')
 
       if (ifNoneMatch && ifNoneMatch === etag) {
