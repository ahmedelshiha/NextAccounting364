--- conflicted
+++ resolved
@@ -23,9 +23,9 @@
     name: string | null
     email: string
     bookingsCount: number
-    createdAt: Date
+    createdAt: Date | string
   }>
-  range: { range?: string; newUsers?: number; growth?: number }
+  range?: { range?: string; newUsers?: number; growth?: number }
 }
 
 export const GET = withTenantContext(async (request: NextRequest) => {
@@ -39,8 +39,7 @@
     const { searchParams } = new URL(request.url)
     const tenantId = ctx.tenantId
     const rangeParam = (searchParams.get('range') || '').toLowerCase()
-    const days =
-      rangeParam === '7d' ? 7 : rangeParam === '30d' ? 30 : rangeParam === '90d' ? 90 : rangeParam === '1y' ? 365 : 0
+    const days = rangeParam === '7d' ? 7 : rangeParam === '30d' ? 30 : rangeParam === '90d' ? 90 : rangeParam === '1y' ? 365 : 0
 
     const now = new Date()
     const startOfMonth = new Date(now.getFullYear(), now.getMonth(), 1)
@@ -48,36 +47,11 @@
     const endOfLastMonth = new Date(now.getFullYear(), now.getMonth(), 0)
     const thirtyDaysAgo = new Date(now.getTime() - 30 * 24 * 60 * 60 * 1000)
 
-<<<<<<< HEAD
+    // Parallelize all database queries for better performance with timeout resilience
     let timeoutId: NodeJS.Timeout | null = null
     const queryCompleted = { value: false }
 
     const statsPromise = Promise.all([
-      prisma.user.count({ where: tenantFilter(tenantId) }),
-      prisma.user.count({ where: { ...tenantFilter(tenantId), role: 'CLIENT' } }),
-      prisma.user.count({ where: { ...tenantFilter(tenantId), role: 'TEAM_MEMBER' } }),
-      prisma.user.count({ where: { ...tenantFilter(tenantId), role: 'TEAM_LEAD' } }),
-      prisma.user.count({ where: { ...tenantFilter(tenantId), role: 'ADMIN' } }),
-      prisma.user.count({ where: { ...tenantFilter(tenantId), createdAt: { gte: startOfMonth } } }),
-      prisma.user.count({ where: { ...tenantFilter(tenantId), createdAt: { gte: startOfLastMonth, lte: endOfLastMonth } } }),
-      prisma.user.count({ where: { ...tenantFilter(tenantId), bookings: { some: { createdAt: { gte: thirtyDaysAgo } } } } }),
-      prisma.user.findMany({
-        where: { ...tenantFilter(tenantId), role: 'CLIENT' },
-        select: { id: true, name: true, email: true, createdAt: true, _count: { select: { bookings: true } } },
-        orderBy: { bookings: { _count: 'desc' } },
-        take: 5
-      })
-    ]).then(([total, clients, teamMembers, teamLeads, admins, newThisMonth, newLastMonth, activeUsers, topUsers]) => {
-      queryCompleted.value = true
-      if (timeoutId) clearTimeout(timeoutId)
-      return { total, clients, teamMembers, teamLeads, admins, newThisMonth, newLastMonth, activeUsers, topUsers }
-    }).catch(err => {
-      queryCompleted.value = true
-      if (timeoutId) clearTimeout(timeoutId)
-      throw err
-=======
-    // Parallelize all database queries for better performance
-    const [allUsers, topClientsData, registrationByMonth, recentActiveUsersCount, rangedStats] = await Promise.all([
       // Get all users with role aggregation (single query)
       prisma.user.groupBy({
         by: ['role'],
@@ -136,7 +110,26 @@
             })
           ])
         : Promise.resolve([0, 0])
-    ])
+    ]).then(([allUsers, topClientsData, registrationByMonth, recentActiveUsersCount, rangedStats]) => {
+      queryCompleted.value = true
+      if (timeoutId) clearTimeout(timeoutId)
+      return { allUsers, topClientsData, registrationByMonth, recentActiveUsersCount, rangedStats }
+    }).catch(err => {
+      queryCompleted.value = true
+      if (timeoutId) clearTimeout(timeoutId)
+      throw err
+    })
+
+    const timeoutPromise = new Promise<never>((_, reject) => {
+      timeoutId = setTimeout(() => {
+        if (!queryCompleted.value) {
+          reject(new Error('Stats query timeout after 8 seconds'))
+        }
+      }, 8000)
+    })
+
+    const { allUsers, topClientsData, registrationByMonth, recentActiveUsersCount, rangedStats } =
+      await Promise.race([statsPromise, timeoutPromise])
 
     // Calculate aggregated role counts
     const roleCounts = allUsers.reduce(
@@ -167,48 +160,10 @@
         ...tenantFilter(tenantId),
         createdAt: { gte: startOfLastMonth, lt: endOfLastMonth }
       }
->>>>>>> 4d8d0df2
-    })
-
-    const timeoutPromise = new Promise<never>((_, reject) => {
-      timeoutId = setTimeout(() => {
-        if (!queryCompleted.value) {
-          reject(new Error('Stats query timeout after 5 seconds'))
-        }
-      }, 5000)
-    })
-
-<<<<<<< HEAD
-    const { total, clients, teamMembers, teamLeads, admins, newThisMonth, newLastMonth, activeUsers, topUsers } =
-      await Promise.race([statsPromise, timeoutPromise])
-
-    const staff = teamMembers + teamLeads
+    })
+
     const growth = newLastMonth > 0 ? ((newThisMonth - newLastMonth) / newLastMonth) * 100 : 0
 
-    const registrationTrends: Array<{ month: string; count: number }> = []
-    for (let i = 5; i >= 0; i--) {
-      const monthStart = new Date(now.getFullYear(), now.getMonth() - i, 1)
-      const monthEnd = new Date(now.getFullYear(), now.getMonth() - i + 1, 0)
-
-      const count = await prisma.user.count({
-        where: { ...tenantFilter(tenantId), createdAt: { gte: monthStart, lte: monthEnd } }
-      })
-
-      registrationTrends.push({
-        month: monthStart.toLocaleDateString('en-US', { year: 'numeric', month: 'short' }),
-        count
-      })
-    }
-
-    let ranged: { range?: string; newUsers?: number; growth?: number } = {}
-    if (days > 0) {
-      const start = new Date(now.getTime() - days * 24 * 60 * 60 * 1000)
-      const prevStart = new Date(start.getTime() - days * 24 * 60 * 60 * 1000)
-      const [inRange, prevRange] = await Promise.all([
-        prisma.user.count({ where: { ...tenantFilter(tenantId), createdAt: { gte: start } } }),
-        prisma.user.count({ where: { ...tenantFilter(tenantId), createdAt: { gte: prevStart, lt: start } } })
-      ])
-=======
     // Transform registration data
     const registrationTrends = registrationByMonth.map((entry: any) => ({
       month: entry.month instanceof Date ? entry.month.toISOString().split('T')[0] : String(entry.month),
@@ -227,7 +182,6 @@
     let ranged: { range?: string; newUsers?: number; growth?: number } = {}
     if (days > 0 && Array.isArray(rangedStats) && rangedStats.length === 2) {
       const [inRange, prevRange] = rangedStats as number[]
->>>>>>> 4d8d0df2
       const growthRange = prevRange > 0 ? ((inRange - prevRange) / prevRange) * 100 : 0
       ranged = {
         range: rangeParam,
@@ -244,29 +198,15 @@
       newThisMonth,
       newLastMonth,
       growth: Math.round(growth * 100) / 100,
-<<<<<<< HEAD
-      activeUsers,
-      registrationTrends,
-      topUsers: (topUsers as any[]).map((user) => ({
-        id: user.id,
-        name: user.name,
-        email: user.email,
-        bookingsCount: user._count?.bookings ?? 0,
-        createdAt: user.createdAt
-      })),
-      range: ranged
-    }, {
-      headers: { 'Cache-Control': 'private, max-age=120' }
-    })
-=======
       activeUsers: recentActiveUsersCount,
       registrationTrends,
       topUsers,
       range: ranged
     }
 
-    return NextResponse.json(response)
->>>>>>> 4d8d0df2
+    return NextResponse.json(response, {
+      headers: { 'Cache-Control': 'private, max-age=120' }
+    })
   } catch (error) {
     console.error('Error fetching user statistics:', error)
     const emptyResponse: UserStatsResponse = {
