--- conflicted
+++ resolved
@@ -325,48 +325,6 @@
           </CardTitle>
         </CardHeader>
         <CardContent className="space-y-3">
-<<<<<<< HEAD
-          {[
-            { label: 'Require SSL/HTTPS', key: 'requireSSL' },
-            { label: 'HTTP-Only Tokens', key: 'httpOnlyTokens' },
-            { label: 'Reset Tokens on Password Change', key: 'resetTokensOnPasswordChange' },
-            { label: 'Invalidate on Permission Change', key: 'invalidateOnPermissionChange' },
-            { label: 'Regenerate Session ID on Login', key: 'regenerateSessionIdOnLogin' }
-          ].map((item) => {
-            const value = config.security[item.key as keyof typeof config.security]
-            return (
-              <div key={item.key} className="flex items-center justify-between p-3 border rounded">
-                <Label htmlFor={item.key}>{item.label}</Label>
-                <Switch
-                  id={item.key}
-                  checked={Boolean(value)}
-                  onCheckedChange={(checked) => handleToggleSecurity(item.key, checked)}
-                  disabled={isSaving}
-                />
-              </div>
-            )
-          })}
-=======
-          {(
-            [
-              { label: 'Require SSL/HTTPS', key: 'requireSSL' },
-              { label: 'HTTP-Only Tokens', key: 'httpOnlyTokens' },
-              { label: 'Reset Tokens on Password Change', key: 'resetTokensOnPasswordChange' },
-              { label: 'Invalidate on Permission Change', key: 'invalidateOnPermissionChange' },
-              { label: 'Regenerate Session ID on Login', key: 'regenerateSessionIdOnLogin' },
-            ] as { label: string; key: SecurityBoolKey }[]
-          ).map((item) => (
-            <div key={item.key} className="flex items-center justify-between p-3 border rounded">
-              <Label htmlFor={item.key}>{item.label}</Label>
-              <Switch
-                id={item.key}
-                checked={config.security[item.key]}
-                onCheckedChange={(value) => handleToggleSecurity(item.key, value)}
-                disabled={isSaving}
-              />
-            </div>
-          ))}
->>>>>>> 35805fd8
 
           <div>
             <Label htmlFor="same-site">SameSite Cookie Policy</Label>
