--- conflicted
+++ resolved
@@ -196,48 +196,7 @@
         {expandedSection === 'monitoring' && (
           <CardContent className="space-y-4 border-t pt-4">
             <div className="space-y-3">
-<<<<<<< HEAD
-              {[
-                { label: 'Track Login Attempts', key: 'trackLoginAttempts' },
-                { label: 'Track Data Access', key: 'trackDataAccess' },
-                { label: 'Track Permission Changes', key: 'trackPermissionChanges' },
-                { label: 'Track Bulk Actions', key: 'trackBulkActions' },
-                { label: 'Alert on Suspicious Activity', key: 'alertOnSuspiciousActivity' }
-              ].map((item) => {
-                const value = policies.activityMonitoring[item.key as keyof typeof policies.activityMonitoring]
-                return (
-                  <div key={item.key} className="flex items-center justify-between p-3 border rounded">
-                    <Label htmlFor={item.key} className="flex-1">{item.label}</Label>
-                    <Switch
-                      id={item.key}
-                      checked={Boolean(value)}
-                      onCheckedChange={(checked) => handleToggleBoolean(`activityMonitoring.${item.key}`, checked)}
-                      disabled={isSaving}
-                    />
-                  </div>
-                )
-              })}
-=======
-              {(
-                [
-                  { label: 'Track Login Attempts', key: 'trackLoginAttempts' },
-                  { label: 'Track Data Access', key: 'trackDataAccess' },
-                  { label: 'Track Permission Changes', key: 'trackPermissionChanges' },
-                  { label: 'Track Bulk Actions', key: 'trackBulkActions' },
-                  { label: 'Alert on Suspicious Activity', key: 'alertOnSuspiciousActivity' },
-                ] as { label: string; key: ActivityMonitoringBoolKey }[]
-              ).map((item) => (
-                <div key={item.key} className="flex items-center justify-between p-3 border rounded">
-                  <Label htmlFor={item.key} className="flex-1">{item.label}</Label>
-                  <Switch
-                    id={item.key}
-                    checked={policies.activityMonitoring[item.key]}
-                    onCheckedChange={(value) => handleToggleBoolean(`activityMonitoring.${item.key}`, value)}
-                    disabled={isSaving}
-                  />
-                </div>
-              ))}
->>>>>>> 35805fd8
+
             </div>
 
             <div>
