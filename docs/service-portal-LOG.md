--- conflicted
+++ resolved
@@ -1,30 +1,4 @@
-<<<<<<< HEAD
-## 2025-09-21 — Offline booking queue + Background Sync (Phase 1)
 
-Summary
-- Implemented a client-side IndexedDB queue for portal service request submissions when offline.
-- Added service worker Background Sync to flush the queue when connectivity is restored.
-- Updated portal New Service Request page to detect offline state, enqueue payloads, and notify the user.
-
-Why
-- Enables robust submissions in unreliable network conditions and improves UX for mobile clients.
-
-Files Changed
-- public/sw.js (add Background Sync queue processing)
-- src/lib/offline-queue.ts (new: IndexedDB queue + helpers)
-- src/app/portal/service-requests/new/page.tsx (enqueue + sync registration + recovery)
-
-Next Steps
-- Add UI indicator for pending queued items and submission history in portal list view.
-- Gate PWA features behind NEXT_PUBLIC_ENABLE_PWA and add simple telemetry for cache hits.
-- Optional: Add retry backoff and cap to queue processing; handle attachment re-uploads.
-
----
-
-## 2025-09-21 — Legacy /api/bookings POST conflict passthrough & tests
-=======
-2025-09-21  — WebSocket endpoint and client hook
->>>>>>> 64c14446
 
 Summary:
 - Added server WebSocket endpoint: /api/ws/bookings (src/app/api/ws/bookings/route.ts). Uses Next runtime WebSocketPair to upgrade and bridges realtimeService events to clients.
