--- conflicted
+++ resolved
@@ -1,167 +1,4 @@
-<<<<<<< HEAD
-# Service Portal — Reorganized Action Plan (2025-09-21)
 
-This replaces the previous ad-hoc checklist with a prioritized, dependency-aware plan. Each task is specific, actionable, and measurable.
-
-## P0 — Deployment & Schema (Critical Path)
-1. Deploy Phase 1 schema (migrate + seed)
-   - Steps: pnpm db:generate → db:migrate → db:seed on CI; verify scheduledAt/isBooking present.
-   - Acceptance: /api/db-check passes; admin/portal list queries return without schema fallbacks.
-   - Deps: Netlify envs set (DATABASE_URL, NEXTAUTH_*, etc.)
-   - Status: Pending (requires deploy environment)
-
-2. Proxy compatibility: /api/bookings POST must surface 409 conflicts
-   - Steps: Add tests for POST /api/bookings mapping to admin/portal routes and returning 409 on conflicts.
-   - Acceptance: New test passes and manual conflict returns { success: false, error.code: 'CONFLICT' }.
-   - Deps: ConflictDetectionService
-   - Status: Completed (tests/bookings.post-conflict-409.test.ts)
-
-## P1 — API Correctness & Tests
-3. Availability route tests for includePrice/promo
-   - Steps: Add route tests validating price currency and promoCode application on sample dates.
-   - Acceptance: Tests cover base, promo=WELCOME10, promo=SAVE15; currency conversion branch exercised.
-   - Status: Completed (tests/bookings-availability.pricing.test.ts)
-
-4. Unit tests: availability engine (buffers, weekends via businessHours, caps)
-   - Steps: Add cases for buffer overlap, weekend closed, maxDailyBookings skip.
-   - Acceptance: All edge cases green; threshold suite stable.
-   - Status: Completed (tests/availability.engine.test.ts)
-
-5. Route tests: create/reschedule 409 (admin and portal)
-   - Steps: Ensure both create and reschedule conflict tests exist and cover teamMemberId filter.
-   - Acceptance: Tests green and fail when conflict logic is removed.
-   - Status: Completed (tests/admin-*/portal-* reschedule/create 409)
-
-## P1 — Uploads & Antivirus
-6. Configure uploads provider & antivirus
-   - Steps: Set UPLOADS_PROVIDER=netlify, NETLIFY_BLOBS_TOKEN, UPLOADS_AV_SCAN_URL, UPLOADS_AV_API_KEY; run smoke upload and verify quarantine UI.
-   - Acceptance: Clean file → status clean; EICAR → quarantined with details; CSV export works.
-   - Status: Pending deploy env configuration (code + tests in place)
-
-## P2 — UX, Localization, Preferences
-7. BookingPreferences UI (reminders/timezone/channels)
-   - Steps: Build settings form; persist; read in cron reminders and ICS generation.
-   - Acceptance: Preferences roundtrip; reminders honor windows; ICS uses timezone.
-   - Status: Completed (UI + API + cron integration)
-
-8. Localize wizard labels/messages
-   - Steps: Use src/app/locales; add keys for all wizard steps incl. Recurrence and Payment.
-   - Acceptance: en/ar/hi strings load; fallback behavior verified.
-   - Status: Pending
-
-## P2 — PWA & Offline
-9. Offline booking cache + background sync
-   - Steps (Phase 1): Client-side queue with IndexedDB; Background Sync tag; SW handler to flush; UI fallback when offline.
-   - Acceptance: Offline submission enqueues; auto-sends on reconnect; user sees success toast.
-   - Status: Started (client queue + SW sync implemented; follow-up UI status indicators pending)
-
-10. Expand SW caching for /api/services and availability
-    - Steps: Add runtime cache; respect flag NEXT_PUBLIC_ENABLE_PWA.
-    - Acceptance: Cache hit ratio visible in logs; manual validation via devtools.
-    - Status: Partially implemented (basic stale-while-revalidate present); enhance with flag + metrics
-
-## P2 — Observability & Ops
-11. Sentry and health alerts
-    - Steps: Set SENTRY_DSN; add alerting for AV failures, realtime adapter reconnect loops, error rate spikes.
-    - Acceptance: Test events arrive in Sentry; health widget shows adapter metrics.
-    - Status: Pending deploy env configuration
-
-## P3 — Cleanup & Docs
-12. Remove dev fallbacks
-    - Steps: Delete dev-login route, src/lib/dev-fallbacks, temp/dev-fallbacks.json post-seed.
-    - Acceptance: Build passes; local dev still works; tests adapted.
-    - Status: Pending
-
-13. Deprecation notice for legacy bookings API
-    - Steps: Document sunset window; add README section and change log.
-    - Acceptance: Docs merged; Deprecation headers verified in /api/bookings.
-    - Status: Pending
-=======
-# Service Portal Booking TODOs (Audit vs docs/booking_enhancement_plan.md)
-
-This list captures missing or partial items to align the booking module with the enhancement plan.
-
-## Foundation & Data Model
-- [x] AvailabilitySlot model usage
-  - Persist and consume AvailabilitySlot for manual overrides, capacity and exceptions
-  - Admin APIs + UI to create/update/delete slots; support reasons (maintenance/holiday)
-- [x] Team member working hours/timezone
-  - Store and honor TeamMember.workingHours and timeZone in availability/conflicts
-  - Respect maxConcurrentBookings and bookingBuffer at member level
-
-## Availability & Scheduling
-- [x] Team-member-aware availability
-  - When a team member is chosen, compute slots using that member’s workingHours, buffer and time zone
-  - Fallback to service.businessHours if member data missing
-- [x] Capacity and blackout controls (partial)
-  - Enforce service.blackoutDates at API boundary (return 404 for fully blacked-out dates)
-  - Respect AvailabilitySlot.maxBookings/currentBookings when present (availability slots considered when full or blocked)
-- [ ] Daily caps per team/service
-  - Extend conflict detection for per-team/day capacity
-
-## Booking Wizard (Multi-step)
-- [ ] Emergency booking flow
-  - UI to set bookingType=EMERGENCY with minAdvance bypass rules and surcharge
-  - Server validation + pricing integration
-- [ ] Service customization step
-  - Configurable add‑ons/variants that affect duration and price
-  - Include in payload and pricing breakdown
-- [ ] Team member integration
-  - When user selects a member, availability/pricing should reflect that selection
-
-## Pricing Engine
-- [ ] Enrich dynamic pricing inputs
-  - Use service.standardDuration/basePrice consistently; consider hourlyRate when present
-  - Add emergency surcharge logic (configurable) and expose via /api/pricing
-  - Ensure promo handling supports per‑service rules/extensibility
-
-## Notifications & Reminders
-- [ ] Scheduled reminders persistence
-  - Create scheduled reminders (DB table) based on BookingPreferences.reminderHours
-  - Cron to dispatch and mark sent; support EMAIL and optional SMS
-- [ ] Client preferences UI
-  - Portal UI for /api/portal/settings/booking-preferences (read/write)
-
-## Real-time & Realtime API
-- [x] Booking WebSocket endpoint
-  - Provide /api/ws/bookings (WS) with auth + channel subscriptions; retain SSE fallback (implemented)
-  - Client hook for subscribing to availability and assignment updates (src/hooks/useBookingsSocket.ts, useRealtime updated)
-
-## Payments
-- [ ] Payment gateway integration
-  - Implement Stripe (or provider) in PaymentStep with server intents and webhook verification
-  - Reflect paid/unpaid status on ServiceRequest/Booking and handle failures
-
-## Offline & PWA
-- [ ] Offline booking cache and queue
-  - IndexedDB cache for services and user bookings; queue pending bookings for retry
-  - Extend SW to cache /api/bookings, /api/services and replay queued requests
-- [ ] Manifest alignment
-  - Consider aligning to /manifest.json or ensure manifest.webmanifest provides required shortcuts/icons
-
-## Admin Tooling
-- [ ] Admin management of business hours & blackout dates
-  - UI + API to configure Service and TeamMember hours, buffer, blackoutDates
-  - Seed sensible defaults; audit logs on changes
-
-## Conflict Detection
-- [ ] Member-aware rules
-  - Include TeamMember bookingBuffer and capacity in checks
-  - Improve messages (double‑booking, buffer violation, daily cap) for UI consumption
-
-## Testing & Quality
-- [ ] Unit tests & integration tests
-  - Availability generation (service vs team member)
-  - Pricing (weekend/peak/emergency/promo/FX)
-  - Recurring plan and conflict detection
-  - API contracts for availability, pricing, bookings
-
-## Optional Enhancements
-- [ ] ICS improvements
-  - Add location/timezone awareness and richer description lines
-- [ ] Live chat on booking page
-  - Mount existing LiveChatWidget/console for quick help during booking
->>>>>>> 64c14446
 
 ---
 Status notes:
@@ -169,18 +6,5 @@
 - Completed now: team-member-aware availability (uses TeamMember.workingHours, bookingBuffer and maxConcurrentBookings; falls back to service businessHours). This enhances per-member availability filtering and capacity controls.
 - Remaining: emergency flow, AvailabilitySlot persistence, auto‑assign on portal create, scheduled reminder persistence, WS endpoint, payment capture, offline queue.
 
-<<<<<<< HEAD
-## Recently Completed (for context)
-- Legacy /api/bookings POST conflict passthrough and tests: 409 surfaced with error.code=CONFLICT for admin/portal via legacy endpoint.
-- Booking Wizard enhancements: TeamMemberSelection, Recurrence (with preview), Payment (pricing breakdown & promo), realtime auto-refresh.
-- Availability API refactor: central engine, service config, team member support, blackout filter.
-- BookingPreferences end-to-end: UI + API + cron reminder integration.
-- Create/reschedule conflict tests (admin, portal) with 409 semantics.
-=======
-Next steps (short-term):
-- Implement AvailabilitySlot persistence and admin UI to manage blackouts and overrides.
-- Extend conflict detection to incorporate team-member capacity and explicit AvailabilitySlot reservations.
-- Add scheduled reminder persistence and ensure cron sends reminders per preferences.
->>>>>>> 64c14446
 
 For the next task I will implement AvailabilitySlot persistence and admin endpoints.